from abc import abstractmethod
from warnings import warn

import numpy
from scipy.integrate import quad

from . import irt
from .simulation import Selector, FiniteSelector


def _nearest(array: list, value) -> numpy.ndarray:
    """Returns the indexes of values in `array` that are closest to `value`
    :param array: an array of numeric values
    :param value: a numerical value
    :return: an array containing the indexes of numbers in `array`,
             according to how close their are to `value`
    """
    array = numpy.asarray(array)
    return numpy.abs(array - value).argsort()


class MaxInfoSelector(Selector):
    """Selector that returns the first non-administered item with maximum information, given an estimated theta"""

    def __init__(self):
        super().__init__()

    def __str__(self):
        return 'Maximum Information Selector'

    def select(
        self,
        index: int = None,
        items: numpy.ndarray = None,
        administered_items: list = None,
        est_theta: float = None,
        **kwargs
    ) -> int:
        """Returns the index of the next item to be administered.

        :param index: the index of the current examinee in the simulator.
        :param items: a matrix containing item parameters in the format that `catsim` understands
                      (see: :py:func:`catsim.cat.generate_item_bank`)
        :param administered_items: a list containing the indexes of items that were already administered
        :param est_theta: a float containing the current estimated proficiency
        :returns: index of the next item to be applied or `None` if there are no more items in the item bank.
        """
        if (index is None or self.simulator is None
            ) and (items is None or administered_items is None or est_theta is None):
            raise ValueError(
                'Either pass an index for the simulator or all of the other optional parameters to use this component independently.'
            )

        if items is None and administered_items is None and est_theta is None:
            items = self.simulator.items
            administered_items = self.simulator.administered_items[index]
            est_theta = self.simulator.latest_estimations[index]

        # first, we'll order items by their information value
        if irt.detect_model(items) <= 2:
            # when the logistic model has the number of parameters <= 2,
            # all items have highest information where theta = b
            ordered_items = _nearest(items[:, 1], est_theta)
        else:
            # else, we'll have to calculate the theta value where information is maximum
            inf_values = irt.max_info_hpc(items)
            ordered_items = _nearest(inf_values, est_theta)

        valid_indexes = [x for x in ordered_items if x not in administered_items]
        if len(valid_indexes) == 0:
            warn('There are no more items to be applied.')
            return None

        return valid_indexes[0]


class UrrySelector(Selector):
    """Selector that returns the item whose difficulty parameter is closest to the examinee's proficiency"""

    def __init__(self):
        super().__init__()

    def __str__(self):
        return 'Urry Selector'

    def select(
        self,
        index: int = None,
        items: numpy.ndarray = None,
        administered_items: list = None,
        est_theta: float = None,
        **kwargs
    ) -> int:
        """Returns the index of the next item to be administered.

        :param index: the index of the current examinee in the simulator.
        :param items: a matrix containing item parameters in the format that `catsim` understands
                      (see: :py:func:`catsim.cat.generate_item_bank`)
        :param administered_items: a list containing the indexes of items that were already administered
        :param est_theta: a float containing the current estimated proficiency
        :returns: index of the next item to be applied or `None` if there are no more items in the item bank.
        """
        if (index is None or self.simulator is None
            ) and (items is None or administered_items is None or est_theta is None):
            raise ValueError(
                'Either pass an index for the simulator or all of the other optional parameters to use this component independently.'
            )

        if items is None and administered_items is None and est_theta is None:
            items = self.simulator.items
            administered_items = self.simulator.administered_items[index]
            est_theta = self.simulator.latest_estimations[index]

<<<<<<< HEAD
        ordered_items = _nearest(items[:, 1], est_theta)
        valid_indexes = [x for x in ordered_items if x not in administered_items]
=======
        valid_indexes = [x for x in range(items.shape[0]) if x not in administered_items]
        b_differences = [abs(est_theta - item[1]) for item in items[valid_indexes]]
        valid_indexes = [
            item_index for (inf_value, item_index) in
            sorted(zip(b_differences, valid_indexes), key=lambda pair: pair[0], reverse=False)
        ]
>>>>>>> 1c81c193

        if len(valid_indexes) == 0:
            warn('There are no more items to be applied.')
            return None

        return valid_indexes[0]


class LinearSelector(FiniteSelector):
    """Selector that returns item indexes in a linear order, simulating a standard
    (non-adaptive) test.

    :param indexes: the indexes of the items that will be returned in order"""

    def __str__(self):
        return 'Linear Selector'

    def __init__(self, indexes: list):
        super().__init__(len(indexes))
        self._indexes = indexes
        self._current = 0

    @property
    def indexes(self):
        return self._indexes

    @property
    def current(self):
        return self._current

    def select(self, index: int = None, administered_items: list = None, **kwargs) -> int:
        """Returns the index of the next item to be administered.

        :param index: the index of the current examinee in the simulator.
        :param administered_items: a list containing the indexes of items that were already administered
        :returns: index of the next item to be applied or `None` if there are no more items in the item bank.
        """
        if (index is None or self.simulator is None) and (administered_items is None):
            raise ValueError(
                'Either pass an index for the simulator or all of the other optional parameters to use this component independently.'
            )

        if administered_items is None:
            administered_items = self.simulator.administered_items[index]

        if set(self._indexes) <= set(administered_items):
            warn(
                'A new index was asked for, but there are no more item indexes to present.\nCurrent item:\t\t\t{0}\nItems to be administered:\t{1} (size: {2})\nAdministered items:\t\t{3} (size: {4})'.
                format(
                    self._current, sorted(self._indexes), len(self._indexes),
                    sorted(administered_items), len(administered_items)
                )
            )
            return None

        selected_item = [x for x in self._indexes if x not in administered_items][0]

        return selected_item


class RandomSelector(Selector):
    """Selector that randomly selects items for application.

    :param replace: whether to select an item that has already been selected before for this examinee."""

    def __str__(self):
        return 'Random Selector'

    def __init__(self, replace: bool = False):
        super().__init__()
        self._replace = replace

    def select(
        self,
        index: int = None,
        items: numpy.ndarray = None,
        administered_items: list = None,
        **kwargs
    ) -> int:
        """Returns the index of the next item to be administered.

        :param index: the index of the current examinee in the simulator.
        :param items: a matrix containing item parameters in the format that `catsim` understands
                      (see: :py:func:`catsim.cat.generate_item_bank`)
        :param administered_items: a list containing the indexes of items that were already administered
        :returns: index of the next item to be applied or `None` if there are no more items in the item bank.
        """
        if (index is None or
            self.simulator is None) and (items is None or administered_items is None):
            raise ValueError(
                'Either pass an index for the simulator or all of the other optional parameters to use this component independently.'
            )

        if items is None and administered_items is None:
            items = self.simulator.items
            administered_items = self.simulator.administered_items[index]

        if len(administered_items) >= items.shape[0] and not self._replace:
            warn(
                'A new item was asked for, but there are no more items to present.\nAdministered items:\t{0}\nItem bank size:\t{1}'.
                format(len(administered_items), items.shape[0])
            )
            return None

        if self._replace:
            return numpy.random.choice(items.shape[0])
        else:
            return numpy.random.choice(list(set(range(items.shape[0])) - set(administered_items)))


class ClusterSelector(Selector):
    """Cluster-based Item Selection Method.

        .. [Men15] Meneghetti, D. R. (2015). Metolodogia de seleção de itens em testes
           adaptativos informatizados baseada em agrupamento por similaridade (Mestrado).
           Centro Universitário da FEI. Retrieved from
           https://www.researchgate.net/publication/283944553_Metodologia_de_selecao_de_itens_em_Testes_Adaptativos_Informatizados_baseada_em_Agrupamento_por_Similaridade

    :param clusters: a list containing item cluster memberships
    :param r_max: maximum exposure rate for items
    :param method: one of the available methods for cluster selection. Given
                   the estimated theta value at each step:

                       ``item_info``: selects the cluster which has the item
                       with maximum information;

                       ``cluster_info``: selects the cluster whose items sum of
                       information is maximum;

                       ``weighted_info``: selects the cluster whose weighted
                       sum of information is maximum. The weighted equals the
                       number of items in the cluster;

    :param r_control: if `passive` and all items :math:`i` in the selected
                      cluster have :math:`r_i > r^{max}`, applies the item with
                      maximum information; if `aggressive`, applies the item
                      with smallest :math:`r` value.
    """

    def __str__(self):
        return 'Cluster Selector'

    @property
    def r_max(self):
        return self._r_max

    @property
    def clusters(self):
        return self._clusters

    @property
    def method(self):
        return self._method

    @property
    def r_control(self):
        return self._r_control

    def __init__(
        self,
        clusters: list,
        method: str = 'item_info',
        r_max: float = 1,
        r_control: str = 'passive'
    ):
        super().__init__()
        available_methods = ['item_info', 'cluster_info', 'weighted_info']
        if method not in available_methods:
            raise ValueError(
                '{0} is not a valid cluster selection method; choose one from {1}'.format(
                    method, available_methods
                )
            )
        available_rcontrol = ['passive', 'aggressive']
        if r_control not in available_rcontrol:
            raise ValueError(
                '{0} is not a valid item exposure control method; choose one from {1}'.format(
                    r_control, available_rcontrol
                )
            )

        self._clusters = clusters
        self._method = method
        self._r_max = r_max
        self._r_control = r_control

    def select(
        self,
        index: int = None,
        items: numpy.ndarray = None,
        administered_items: list = None,
        est_theta: float = None,
        **kwargs
    ) -> int:
        """Returns the index of the next item to be administered.

        :param index: the index of the current examinee in the simulator.
        :param items: a matrix containing item parameters in the format that `catsim` understands
                      (see: :py:func:`catsim.cat.generate_item_bank`)
        :param administered_items: a list containing the indexes of items that were already administered
        :param est_theta: a float containing the current estimated proficiency
        :returns: index of the next item to be applied.
        """
        if (index is None or self.simulator is None
            ) and (items is None or administered_items is None or est_theta is None):
            raise ValueError(
                'Either pass an index for the simulator or all of the other optional parameters to use this component independently.'
            )

        if items is None and administered_items is None and est_theta is None:
            items = self.simulator.items
            administered_items = self.simulator.administered_items[index]
            est_theta = self.simulator.latest_estimations[index]

        selected_cluster = None
        existent_clusters = set(self._clusters)

        # this part of the code selects the cluster from which the item at
        # the current point of the test will be chosen
        if self._method == 'item_info':
            # get the item indexes sorted by their information value
            infos = _nearest(irt.max_info_hpc(items), est_theta)

            evaluated_clusters = set()

            # iterate over every item in order of information value
            for i in range(items.shape[0]):
                # get the current non-examined item
                max_info_item = infos[i]

                # if the cluster of the current item has already been fully examined, go to the next item
                if self._clusters[max_info_item] in evaluated_clusters:
                    continue

                # get the indexes of all items in the same cluster as the current item
                items_in_cluster = numpy.nonzero(
                    [x == self._clusters[max_info_item] for x in self._clusters]
                )[0]

                # if all the items in the current cluster have already been administered (it happens, theoretically),
                # add this cluster to the list of fully evaluated clusters
                if set(items_in_cluster) <= set(administered_items):
                    evaluated_clusters.add(self._clusters[max_info_item])

                    # if all clusters have been evaluated, the loop ends and the method returns None somewhere below
                    if evaluated_clusters == existent_clusters:
                        break

                    # else, if there are still items and clusters to be explored, keep going
                    continue

                # if the algorithm gets here, it means this cluster can be used
                selected_cluster = self._clusters[max_info_item]
                break

        elif self._method in ['cluster_info', 'weighted_info']:
            # calculates the cluster information, depending on the method
            # selected
            if self._method == 'cluster_info':
                cluster_infos = ClusterSelector.sum_cluster_infos(est_theta, items, self._clusters)
            else:
                cluster_infos = ClusterSelector.weighted_cluster_infos(
                    est_theta, items, self._clusters
                )

            # sorts clusters descending by their information values
            # this type of sorting was seem on
            # http://stackoverflow.com/a/6618543
            sorted_clusters = numpy.array(
                [
                    cluster for (inf_value, cluster) in sorted(
                        zip(cluster_infos, set(self._clusters)),
                        key=lambda pair: pair[0],
                        reverse=True
                    )
                ],
                dtype=float
            )

            # walks through the sorted clusters in order
            for i in range(len(sorted_clusters)):
                valid_indexes = numpy.nonzero([r == sorted_clusters[i] for r in items[:, 4]])[0]

                # checks if at least one item from this cluster has not
                # been administered to this examinee yet
                if set(valid_indexes).intersection(administered_items) != set(valid_indexes):
                    selected_cluster = sorted_clusters[i]
                    break
                    # the for loop ends with the cluster that has a) the maximum
                    # information possible and b) at least one item that has not
                    # yet been administered

        # if the test size gets larger than the item bank size, end the test
        if selected_cluster is None:
            warn("There are no more items to be applied.")
            return None

        # in this part, an item is chosen from the cluster that was
        # selected above

        # gets the indexes and information values from the items in the
        # selected cluster that have not been administered
        valid_indexes = [
            index
            for index in numpy.nonzero([cluster == selected_cluster
                                        for cluster in self._clusters])[0]
            if index not in administered_items
        ]

        # gets the indexes and information values from the items in the
        # selected cluster with r < rmax that have not been
        # administered
        valid_indexes_low_r = [
            index for index in valid_indexes
            if items[index, 4] < self._r_max and index not in administered_items
        ]

        if len(valid_indexes_low_r) > 0:
            # return the item with maximum information from the ones available
            inf_values = irt.inf_hpc(est_theta, items[valid_indexes_low_r])
            selected_item = valid_indexes_low_r[numpy.nonzero(inf_values == max(inf_values))[0][0]]

        # if all items in the selected cluster have exceed their r values,
        # select the one with smallest r, regardless of information
        else:
            if self._r_control == 'passive':
                inf_values = irt.inf_hpc(est_theta, items[valid_indexes])
                selected_item = valid_indexes[numpy.nonzero(inf_values == max(inf_values))[0][0]]
            else:
                selected_item = valid_indexes[items[:, 4].index(min(items[:, 4]))]

        return selected_item

    @staticmethod
    def sum_cluster_infos(theta: float, items: numpy.ndarray, clusters: list) -> numpy.ndarray:
        """Returns the sum of item information values, separated by cluster

        :param theta: an examinee's :math:`\\theta` value
        :param items: a matrix containing item parameters in the format that `catsim` understands
                      (see: :py:func:`catsim.cat.generate_item_bank`)
        :param clusters: a list containing item cluster memberships, represented by integers
        :returns: array containing the sum of item information values for each cluster"""
        cluster_infos = numpy.zeros((len(set(clusters))))

        for cluster in set(clusters):
            cluster_indexes = numpy.nonzero([c == cluster for c in clusters])[0]

            for item in items[cluster_indexes]:
                cluster_infos[cluster] += irt.inf(theta, item[0], item[1], item[2], item[3])

        return cluster_infos

    @staticmethod
    def weighted_cluster_infos(theta: float, items: numpy.ndarray, clusters: list) -> numpy.ndarray:
        """Returns the weighted sum of item information values, separated by cluster.
        The weight is the number of items in each cluster.

        :param theta: an examinee's :math:`\\theta` value
        :param items: a matrix containing item parameters in the format that `catsim` understands
                      (see: :py:func:`catsim.cat.generate_item_bank`)
        :param clusters: a list containing item cluster memberships, represented by integers
        :returns: array containing the sum of item information values for each cluster,
                  divided by the number of items in each cluster"""
        cluster_infos = ClusterSelector.sum_cluster_infos(theta, items, clusters)
        count = numpy.bincount(clusters)

        for i in range(len(cluster_infos)):
            cluster_infos[i] /= count[i]

        return cluster_infos

    @staticmethod
    def sum_cluster_params(items: numpy.ndarray, c: list):
        """Returns the sum of item parameter values for each cluster

        :param items: a matrix containing item parameters in the format that `catsim` understands
                      (see: :py:func:`catsim.cat.generate_item_bank`)
        :param c: a list containing clustering memeberships.
        :returns: a matrix containing the sum of each parameter by cluster. Lines are clusters, columns are parameters.
        """
        averages = numpy.zeros((numpy.max(c) + 1, 4))

        for i in numpy.arange(0, numpy.size(c)):
            if c[i] == -1:
                continue
            averages[c[i], 0] += items[i, 0]
            averages[c[i], 1] += items[i, 1]
            averages[c[i], 2] += items[i, 2]
            averages[c[i], 3] += items[i, 3]

        return averages

    @staticmethod
    def avg_cluster_params(items: numpy.ndarray, c: list):
        """Returns the average values of item parameters by cluster

        :param items:
        :param c: a list containing clustering memeberships.
        :returns: a matrix containing the average values of each parameter by cluster.
                  Lines are clusters, columns are parameters."""
        averages = ClusterSelector.sum_cluster_params(items, c)

        occurrences = numpy.bincount(numpy.delete(c, numpy.where(c == -1)).astype(numpy.int64))

        for counter, i in enumerate(occurrences):
            averages[counter, 0] /= i
            averages[counter, 1] /= i
            averages[counter, 2] /= i
            averages[counter, 3] /= i

        return averages


class StratifiedSelector(FiniteSelector):

    def __str__(self):
        return 'General Stratified Selector'

    def __init__(self, test_size):
        super().__init__(test_size)
        self._organized_items = None

    @staticmethod
    @abstractmethod
    def sort_items(items: numpy.ndarray) -> numpy.ndarray:
        pass

    def preprocess(self):
        # sort item indexes by their discrimination value
        self._organized_items = __class__.sort_items(self.simulator.items)

    def select(
        self,
        index: int = None,
        items: numpy.ndarray = None,
        administered_items: list = None,
        **kwargs
    ) -> int:
        """Returns the index of the next item to be administered.

        :param index: the index of the current examinee in the simulator.
        :param items: a matrix containing item parameters
        :param administered_items: a list containing the indexes of items that were already administered
        :returns: index of the next item to be applied or `None` if there are no more strata to get items from.
        """
        if (index is None or
            self.simulator is None) and (items is None or administered_items is None):
            raise ValueError(
                'Either pass an index for the simulator or all of the other optional parameters to use this component independently.'
            )

        if items is None and administered_items is None:
            items = self.simulator.items
            administered_items = self.simulator.administered_items[index]

        # select the item in the correct layer, according to the point in the test the examinee is
        slices = numpy.linspace(0, items.shape[0], self._test_size, endpoint=False, dtype='i')

        try:
            pointer = slices[len(administered_items)]
            max_pointer = items.shape[0] if len(
                administered_items
            ) == self._test_size - 1 else slices[len(administered_items) + 1]
        except IndexError:
            warn(
                "{0}: test size is larger than was informed to the selector\nLength of administered items:\t{0}\nTotal length of the test:\t{1}\nNumber of slices:\t{2}".
                format(self, len(administered_items), self._test_size, len(slices))
            )
            return None

        organized_items = self._organized_items if self._organized_items is not None else self.sort_items(
            items
        )

        # if the selected item has already been administered, select the next one
        while organized_items[pointer] in administered_items:
            pointer += 1
            if pointer == max_pointer:
                raise ValueError(
                    'There are no more items to be selected from stratum {0}'.format(
                        slices[len(administered_items)]
                    )
                )

        return organized_items[pointer]


class AStratifiedSelector(StratifiedSelector):
    """Implementation of the :math:`\\alpha`-stratified selector proposed by
    [Chang99]_, in which the item bank is sorted in ascending order according to the
    items discrimination parameter and then separated into :math:`K` strata
    (:math:`K` being the test size), each stratum containing gradually higher
    average discrimination. The :math:`\\alpha`-stratified selector then selects the
    first non-administered item from stratum :math:`k`, in which :math:`k`
    represents the position in the test of the current item the examinee is being
    presented.

    .. image:: ../sphinx/alpha-strat.*

    :param test_size: the number of items the test contains. The selector uses this parameter
    to create the correct number of strata.
    """

    def __str__(self):
        return 'a-Stratified Selector'

    def __init__(self, test_size):
        super().__init__(test_size)

    @staticmethod
    def sort_items(items: numpy.ndarray) -> numpy.ndarray:
        return items[:, 0].argsort()


class AStratifiedBBlockingSelector(StratifiedSelector):
    """Implementation of the :math:`\\alpha`-stratified selector with :math:`b`
    blocking proposed by [Chang2001]_, in which the item bank is sorted in ascending
    order according to the items difficulty parameter and then separated into
    :math:`M` strata, each stratum containing gradually higher average difficulty.

    Each of the :math:`M` strata is then again separated into :math:`K`
    sub-strata (:math:`k` being the test size), according to their
    discrimination. The final item bank is then ordered such that the first
    sub-strata of each strata forms the first strata of the new ordered item
    bank, and so on. This method tries to balance the distribution of both
    parameters between all strata, after perceiving that they are correlated.

    .. image:: ../sphinx/b-blocking.*

    :param test_size: the number of items the test contains. The selector uses this parameter to
    create the correct number of strata.
    """

    def __str__(self):
        return 'a-Stratified b-Blocking Selector'

    def __init__(self, test_size):
        super().__init__(test_size)

    @staticmethod
    def sort_items(items: numpy.ndarray) -> numpy.ndarray:
        return numpy.lexsort((items[:, 0], items[:, 1]))


class MaxInfoStratificationSelector(StratifiedSelector):
    """Implementation of the maximum information stratification (MIS) selector
    proposed by [Bar06]_, in which the item bank is sorted in ascending order
    according to the items maximum information and then separated into :math:`K`
    strata (:math:`K` being the test size), each stratum containing items with
    gradually higher maximum information. The MIS selector then selects the first
    non-administered item from stratum :math:`k`, in which :math:`k` represents the
    position in the test of the current item the examinee is being presented.

    .. image:: ../sphinx/mis.*

    This method claims to work better than the :math:`a`-stratified method by
    [Chang99]_ for the three-parameter logistic model of IRT, since item difficulty
    and maximum information are not positioned in the same place in the proficiency
    scale in 3PL.

    :param test_size: the number of items the test contains. The selector uses this parameter to
    create the correct number of strata.
    """

    def __str__(self):
        return 'Maximum Information Stratification Selector'

    def __init__(self, test_size):
        super().__init__(test_size)

    @staticmethod
    def sort_items(items: numpy.ndarray) -> numpy.ndarray:
        maxinfo = irt.max_info_hpc(items)
        return irt.inf_hpc(maxinfo, items).argsort()


class MaxInfoBBlockingSelector(StratifiedSelector):
    """Implementation of the maximum information stratification with :math:`b`
    blocking (MIS-B) selector proposed by [Bar06]_, in which the item bank is sorted
    in ascending order according to the items difficulty parameter and then
    separated into :math:`M` strata, each stratum containing gradually higher
    average difficulty.

    Each of the :math:`M` strata is then again separated into :math:`K`
    sub-strata (:math:`k` being the test size), according to the items maximum
    information. The final item bank is then ordered such that the first
    sub-strata of each strata forms the first strata of the new ordered item
    bank, and so on. This method tries to balance the distribution of both
    parameters between all strata and works better than the :math:`a`-stratified
    with :math:`b` blocking method by [Chang2001]_ for the three-parameter
    logistic model of IRT, since item difficulty and maximum information are not
    positioned in the same place in the proficiency scale in 3PL. This may also
    apply, although not mentioned by the authors, for the 4PL.

    .. image:: ../sphinx/mis-b.*

    :param test_size: the number of items the test contains. The selector uses this parameter to
    create the correct number of strata.
    """

    def __str__(self):
        return 'Maximum Information Stratification with b-Blocking Selector'

    def __init__(self, test_size):
        super().__init__(test_size)

    @staticmethod
    def sort_items(items: numpy.ndarray) -> numpy.ndarray:
        maxinfo = irt.max_info_hpc(items)
        return numpy.lexsort((irt.inf_hpc(maxinfo, items), maxinfo))


class The54321Selector(FiniteSelector):
    """Implementation of the 5-4-3-2-1 selector proposed by [McBride83]_, in which,
    at each step :math:`k` of a test of size :math:`K`, an item is chosen from a bin
    containing the :math:`K-k` most informative items in the bank, given the current
    :math:`\\hat\\theta`. As the test progresses, the bin gets smaller and more
    informative items have a higher probability of being chosen by the end of the
    test, when the estimation of ':math:`\\hat\\theta` is more precise. The
    5-4-3-2-1 selector can be viewed as a specialization of the
    :py:class:`catsim.selection.RandomesqueSelector`, in which the bin size of most
    informative items gets smaller as the test progresses.

    :param test_size: the number of items the test contains. The selector uses
                      this parameter to set the bin size"""

    def __str__(self):
        return '5-4-3-2-1 Selector'

    def __init__(self, test_size):
        super().__init__(test_size)

    def select(
        self,
        index: int = None,
        items: numpy.ndarray = None,
        administered_items: list = None,
        est_theta: float = None,
        **kwargs
    ) -> int:
        """Returns the index of the next item to be administered.

        :param index: the index of the current examinee in the simulator.
        :param items: a matrix containing item parameters in the format that `catsim` understands
                      (see: :py:func:`catsim.cat.generate_item_bank`)
        :param administered_items: a list containing the indexes of items that were already administered
        :param est_theta: a float containing the current estimated proficiency
        :returns: index of the next item to be applied or `None` if there are no more items in the item bank.
        """
        if (index is None or self.simulator is None
            ) and (items is None or administered_items is None or est_theta is None):
            raise ValueError(
                'Either pass an index for the simulator or all of the other optional parameters to use this component independently.'
            )

        if items is None and administered_items is None and est_theta is None:
            items = self.simulator.items
            administered_items = self.simulator.administered_items[index]
            est_theta = self.simulator.latest_estimations[index]

        # sort item indexes by their information value and remove indexes of administered items
        organized_items = [
            x for x in irt.inf_hpc(est_theta, items).argsort() if x not in administered_items
        ]

        bin_size = self._test_size - len(administered_items)

        if len(organized_items) == 0:
            warn('There are no more items to apply.')
            return None

        return numpy.random.choice(organized_items[0:bin_size])


class RandomesqueSelector(Selector):
    """Implementation of the randomesque selector proposed by [Kingsbury89]_, in which,
    at every step of the test, an item is randomly chosen from the :math:`n` most informative
    items in the item bank, :math:`n` being a predefined value (originally 5, but user-defined
    in this implementation)

    :param bin_size: the number of most informative items to be taken into consideration when
    randomly selecting one of them.
    """

    def __str__(self):
        return 'Randomesque Selector'

    def __init__(self, bin_size):
        super().__init__()
        self._bin_size = bin_size

    @property
    def bin_size(self):
        return self._bin_size

    def select(
        self,
        index: int = None,
        items: numpy.ndarray = None,
        administered_items: list = None,
        est_theta: float = None,
        **kwargs
    ) -> int:
        """Returns the index of the next item to be administered.

        :param index: the index of the current examinee in the simulator.
        :param items: a matrix containing item parameters in the format that `catsim` understands
                      (see: :py:func:`catsim.cat.generate_item_bank`)
        :param administered_items: a list containing the indexes of items that were already administered
        :param est_theta: a float containing the current estimated proficiency
        :returns: index of the next item to be applied or `None` if there are no more items in the item bank.
        """
        if (index is None or self.simulator is None
            ) and (items is None or administered_items is None or est_theta is None):
            raise ValueError(
                'Either pass an index for the simulator or all of the other optional parameters to use this component independently.'
            )

        if items is None and administered_items is None and est_theta is None:
            items = self.simulator.items
            administered_items = self.simulator.administered_items[index]
            est_theta = self.simulator.latest_estimations[index]

        # sort item indexes by their information value and remove indexes of administered items
        organized_items = [
            x for x in irt.inf_hpc(est_theta, items).argsort() if x not in administered_items
        ]

        if len(organized_items) == 0:
            warn('There are no more items to apply.')
            return None

        return numpy.random.choice(list(organized_items)[:self._bin_size])


class IntervalIntegrationSelector(Selector):
    """Implementation of an interval integration selector in which, at every step of
    the test, the item that maximizes the information function integral at a
    predetermined ``interval`` :math:`\\delta` above and below the current
    :math:`\\hat\\theta` is chosen.

    .. math:: argmax_{i \\in I} \\int_{\\hat\\theta - \\delta}^{\\hat\\theta - \\delta}I_i(\\hat\\theta)

    :param interval: the interval of the integral. If no interval is passed, the
                     integral is calculated from :math:`[-\\infty, \\infty]`.
    """

    def __str__(self):
        return 'Interval Integration Selector'

    def __init__(self, interval: float = None):
        super().__init__()
        self._interval = interval if interval is not None else numpy.inf

    @property
    def interval(self):
        return self._interval

    def select(
        self,
        index: int = None,
        items: numpy.ndarray = None,
        administered_items: list = None,
        est_theta: float = None,
        **kwargs
    ) -> int:
        """Returns the index of the next item to be administered.

        :param index: the index of the current examinee in the simulator.
        :param items: a matrix containing item parameters in the format that `catsim` understands
                      (see: :py:func:`catsim.cat.generate_item_bank`)
        :param administered_items: a list containing the indexes of items that were already administered
        :param est_theta: a float containing the current estimated proficiency
        :returns: index of the next item to be applied or `None` if there are no more items in the item bank.
        """
        if (index is None or self.simulator is None
            ) and (items is None or administered_items is None or est_theta is None):
            raise ValueError(
                'Either pass an index for the simulator or all of the other optional parameters to use this component independently.'
            )

        if items is None and administered_items is None and est_theta is None:
            items = self.simulator.items
            administered_items = self.simulator.administered_items[index]
            est_theta = self.simulator.latest_estimations[index]

        # sort item indexes by the integral of the information function and remove indexes of administered items
        organized_items = [
            x for x in numpy.array(
                [
                    quad(
                        irt.inf,
                        est_theta - self._interval,
                        est_theta + self._interval,
                        args=(item[0], item[1], item[2], item[3])
                    )[0] for item in items
                ]
            ).argsort() if x not in administered_items
        ]

        if len(organized_items) == 0:
            warn('There are no more items to apply.')
            return None

        return list(organized_items)[0]<|MERGE_RESOLUTION|>--- conflicted
+++ resolved
@@ -111,17 +111,8 @@
             administered_items = self.simulator.administered_items[index]
             est_theta = self.simulator.latest_estimations[index]
 
-<<<<<<< HEAD
         ordered_items = _nearest(items[:, 1], est_theta)
         valid_indexes = [x for x in ordered_items if x not in administered_items]
-=======
-        valid_indexes = [x for x in range(items.shape[0]) if x not in administered_items]
-        b_differences = [abs(est_theta - item[1]) for item in items[valid_indexes]]
-        valid_indexes = [
-            item_index for (inf_value, item_index) in
-            sorted(zip(b_differences, valid_indexes), key=lambda pair: pair[0], reverse=False)
-        ]
->>>>>>> 1c81c193
 
         if len(valid_indexes) == 0:
             warn('There are no more items to be applied.')
